--- conflicted
+++ resolved
@@ -666,11 +666,8 @@
   "bench_eth_eip2537_subgroup_checks_impact",
   "bench_verkle_primitives",
   "bench_eth_evm_precompiles",
-<<<<<<< HEAD
+  "bench_multilinear_extensions",
   # "zkalc", # Already tested through make_zkalc
-=======
-  "bench_multilinear_extensions"
->>>>>>> 405ec706
 ]
 
 # For temporary (hopefully) investigation that can only be reproduced in CI
