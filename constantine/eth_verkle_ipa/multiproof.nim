# Constantine
# Copyright (c) 2018-2019    Status Research & Development GmbH
# Copyright (c) 2020-Present Mamy André-Ratsimbazafy
# Licensed and distributed under either of
#   * MIT license (license terms in the root directory or at http://opensource.org/licenses/MIT).
#   * Apache v2 license (license terms in the root directory or at http://www.apache.org/licenses/LICENSE-2.0).
# at your option. This file may not be copied, modified, or distributed except according to those terms.

import
  tables,
  sequtils,
  ./[transcript_gen, common_utils, ipa_prover, barycentric_form, eth_verkle_constants, ipa_verifier],
  ../platforms/primitives,
  ../hashes,
  ../serialization/[
    codecs_banderwagon,
    codecs_status_codes,
  ],
  ../math/config/[type_ff, curves],
  ../math/elliptic/[ec_multi_scalar_mul, ec_multi_scalar_mul_scheduler],
  ../math/elliptic/[ec_twistededwards_projective, ec_twistededwards_batch_ops],
  ../math/arithmetic,
  ../platforms/[views],
  ../math/io/[io_bigints,io_fields],
  ../curves_primitives


# ############################################################
#
#                   Multiproof System
#
# ############################################################

<<<<<<< HEAD
# The multiproof is a multi-proving system for several polynomials in the evaluation form

# Converts the const VERKLE_DOMAIN 256 to Fr[Banderwagon]
func domainToFrElem* (res: var Fr, inp: uint8)=
    var x {.noInit.} : Fr
    x.fromInt(int(inp))
    res = x
=======
>>>>>>> 976c8bb2

func domainToFrElem*(res: var Fr, inp: matchingOrderBigInt(Banderwagon))=
  var x {.noInit.} : Fr[Banderwagon]
  x.fromBig(inp)
  res = x

# Computes the powers of an Fr[Banderwagon][Banderwagon] element
func computePowersOfElem*(res: var openArray[Fr], x: Fr, degree: SomeSignedInt)= 
  res[0].setOne()
  for i in 1 ..< degree:
    res[i].prod(res[i-1], x)


# ############################################################
#
#                   Multiproof Creation
#
# ############################################################
    

func createMultiProof* [MultiProof] (res: var MultiProof, transcript: var CryptoHash, ipaSetting: IPASettings, Cs: openArray[EC_P], Fs: array[VerkleDomain, array[VerkleDomain, Fr[Banderwagon]]], Zs: openArray[int]) : bool =
  # createMultiProof creates a multi-proof for several polynomials in the evaluation form
  # The list of triplets are as follows: (C, Fs, Z) represents each polynomial commitment
  # and their evaluation in the domain, and the evaluating point respectively
  var success {.noInit.} : bool
  transcript.domain_separator(asBytes"multiproof")

  for f in Fs:
    debug: doAssert f.len == VerkleDomain, "Polynomial length does not match with the VerkleDomain length!"
    
  debug: doAssert Cs.len == Fs.len, "Number of commitments is NOT same as number of Functions"

  debug: doAssert Cs.len == Zs.len, "Number of commitments is NOT same as the number of Points"

  var num_queries {.noInit.}: int
  num_queries = Cs.len

  for i in 0 ..< num_queries:
    transcript.pointAppend(asBytes"C", Cs[i])
    var z {.noInit.}: Fr[Banderwagon]
    z.fromInt(Zs[i])
    transcript.scalarAppend(asBytes"z",z.toBig())

    # deducing the `y` value

    var f = Fs[i]
    var y = f[Zs[i]]
    transcript.scalarAppend(asBytes"y", y.toBig())

  var r {.noInit.} : matchingOrderBigInt(Banderwagon)
  r.generateChallengeScalar(transcript,asBytes"r")

  var r_fr {.noInit.}: Fr[Banderwagon]
  r_fr.fromBig(r)

  var powersOfr {.noInit.} = newSeq[Fr[Banderwagon]](int(num_queries))
  powersOfr.computePowersOfElem(r_fr, int(num_queries))

  # In order to compute g(x), we first compute the polynomials in lagrange form grouped by evaluation points
  # then we compute g(x), this is eventually limit the numbers of divisionOnDomain calls up to the domain size 

  var groupedFs: array[VerkleDomain, array[VerkleDomain, Fr[Banderwagon]]]
  for i in 0 ..< VerkleDomain:
    for j in 0 ..< VerkleDomain:
      groupedFs[i][j].setZero()

  for i in 0 ..< num_queries:
    var z = Zs[i]
    var r {.noInit.}: Fr[Banderwagon]
    r = powersOfr[i]

    for j in 0 ..< VerkleDomain:
      var scaledEvals {.noInit.}: Fr[Banderwagon]
      scaledEvals.prod(r, Fs[i][j])
      groupedFs[z][j] += scaledEvals
  
  var gx {.noInit.}: array[VerkleDomain, Fr[Banderwagon]]
  for i in 0 ..< VerkleDomain:
    gx[i].setZero()

  for i in 0 ..< VerkleDomain:
    let check = groupedFs[i][0].isZero()
    if check.bool() == true:
      continue

    var quotient {.noInit.}: array[VerkleDomain, Fr[Banderwagon]]
    var passer = uint8(i)
    quotient.divisionOnDomain(ipaSetting.precompWeights, passer, groupedFs[i])
    
    for j in  0 ..< VerkleDomain:
      gx[j] += quotient[j]

  var D {.noInit.}: EC_P
  D.pedersen_commit_varbasis(ipaSetting.SRS,ipaSetting.SRS.len, gx, gx.len)

  transcript.pointAppend(asBytes"D", D)

  var t {.noInit.}: matchingOrderBigInt(Banderwagon)
  t.generateChallengeScalar(transcript,asBytes"t")

  var t_fr {.noInit.}: Fr[Banderwagon]
  t_fr.fromBig(t)

  # Computing the denominator inverses only for referenced evaluation points.
  var denInv {.noInit.}: array[VerkleDomain, Fr[Banderwagon]]

  var idxx = 0
  for i in 0 ..< VerkleDomain:
    let check = groupedFs[i][0].isZero()
    if check.bool() == true:
      continue

    var z_fr {.noInit.}: Fr[Banderwagon]
    z_fr.fromInt(i)
    var deno {.noInit.}: Fr[Banderwagon]
    deno.diff(t_fr, z_fr)
    
    denInv[idxx] = deno
    idxx = idxx + 1


  var denInv_prime {.noInit.}: array[VerkleDomain, Fr[Banderwagon]]
  denInv_prime.batchInvert(denInv)

  #Compute h(X) = g1(X)
  var hx {.noInit.}: array[VerkleDomain, Fr[Banderwagon]]
  var denInvIdx = 0

  for i in 0 ..< VerkleDomain:
    let check = groupedFs[i][0].isZero()
    if check.bool() == true:
      continue

    for k in 0 ..< VerkleDomain:
      var tmp {.noInit.}: Fr[Banderwagon]
      tmp.prod(groupedFs[i][k], denInv_prime[denInvIdx])
      hx[k] += tmp

    denInvIdx = denInvIdx + 1

  var hMinusg {.noInit.}: array[VerkleDomain, Fr[Banderwagon]]

  for i in 0 ..< VerkleDomain:
    hMinusg[i].diff(hx[i],gx[i])

  var E {.noInit.}: EC_P

  E.pedersen_commit_varbasis(ipaSetting.SRS, ipaSetting.SRS.len, hx, hx.len)
  transcript.pointAppend(asBytes"E",E)

  var EMinusD {.noInit.}: EC_P
  EMinusD.diff(E,D)

  var ipaProof {.noInit.}: IPAProof

  var checks: bool
  checks = ipaProof.createIPAProof(transcript, ipaSetting, EMinusD, hMinusg, t_fr)

  doAssert checks == true, "Could not compute IPA Proof!"

  res.IPAprv = ipaProof
  res.D = D
  success = true

  return success

# ############################################################
#
#                 Multiproof Verification
#
# ############################################################
    

func verifyMultiproof*(multiProof: var MultiProof, transcript : var CryptoHash, ipaSettings: IPASettings, Cs: openArray[EC_P], Ys: openArray[Fr[Banderwagon]], Zs: openArray[int]) : bool =
  # Multiproof verifier verifies the multiproof for several polynomials in the evaluation form
  # The list of triplets (C,Y,Z) represents each polynomial commitment, evaluation
  # result, and evaluation point in the domain 
  var res {.noInit.} : bool
  transcript.domain_separator(asBytes"multiproof")

  debug: doAssert Cs.len == Ys.len, "Number of commitments and the Number of output points don't match!"

  debug: doAssert Cs.len == Zs.len, "Number of commitments and the Number of input points don't match!"

  var num_queries = Cs.len

  for i in 0 ..< num_queries:
    transcript.pointAppend(asBytes"C", Cs[i])
    var z {.noInit.} : Fr[Banderwagon]
    z.fromInt(Zs[i])

    transcript.scalarAppend(asBytes"z", z.toBig())
    transcript.scalarAppend(asBytes"y", Ys[i].toBig())

  var r {.noInit.}: matchingOrderBigInt(Banderwagon)
  r.generateChallengeScalar(transcript,asBytes"r")

  var r_fr {.noInit.}: Fr[Banderwagon]
  r_fr.fromBig(r)

  var powersOfr {.noInit.} = newSeq[Fr[Banderwagon]](int(num_queries))
  powersOfr.computePowersOfElem(r_fr, int(num_queries))

  transcript.pointAppend(asBytes"D", multiProof.D)

  var t {.noInit.}: matchingOrderBigInt(Banderwagon)
  t.generateChallengeScalar(transcript, asBytes"t")

  var t_fr {.noInit.}: Fr[Banderwagon]
  t_fr.fromBig(t)

  # Computing the polynomials in the Lagrange form grouped by evaluation point, 
  # and the needed helper scalars
  var groupedEvals {.noInit.}: array[VerkleDomain, Fr[Banderwagon]]
  for i in 0 ..< VerkleDomain:
    groupedEvals[i].setZero()

  for i in 0 ..< num_queries:
    var z = Zs[i]
    var r {.noInit.} : Fr[Banderwagon]
    r = powersOfr[i]
    var scaledEvals {.noInit.}: Fr[Banderwagon]
    scaledEvals.prod(r, Ys[i])

    groupedEvals[z] += scaledEvals

  # Calculating the helper scalar denominator, which is 1 / t - z_i
  var helperScalarDeno {.noInit.}: array[VerkleDomain, Fr[Banderwagon]]
  for i in 0 ..< VerkleDomain:
    helperScalarDeno[i].setZero()

  for i in 0 ..< VerkleDomain:
    var z {.noInit.}: Fr[Banderwagon]
    z.fromInt(i)
    helperScalarDeno[i].diff(t_fr, z)

  var helperScalarDeno_prime {.noInit.}: array[VerkleDomain, Fr[Banderwagon]]
  helperScalarDeno_prime.batchInvert(helperScalarDeno)

  # Compute g_2(t) = SUMMATION (y_i * r^i) / (t - z_i) = SUMMATION (y_i * r) * helperScalarDeno
  var g2t {.noInit.}: Fr[Banderwagon]

  for i in 0 ..< VerkleDomain:
    let stat = groupedEvals[i].isZero()
    if stat.bool() == true:
      continue

    var tmp {.noInit.}: Fr[Banderwagon]
    tmp.prod(groupedEvals[i], helperScalarDeno_prime[i])
    g2t += tmp

  
  # Compute E = SUMMATION C_i * (r^i /  t - z_i) = SUMMATION C_i * MSM_SCALARS
  var msmScalars {.noInit.}: array[VerkleDomain, Fr[Banderwagon]]
  for i in 0 ..< VerkleDomain:
    msmScalars[i].setZero()

  var Csnp {.noInit.}: array[VerkleDomain, EC_P]
  for i in 0 ..< VerkleDomain:
    Csnp[i].setInf()

  for i in 0 ..< Cs.len:
    Csnp[i] = Cs[i]
    msmScalars[i].prod(powersOfr[i], helperScalarDeno_prime[Zs[i]])
  
  var E {.noInit.}: EC_P

  var Csnp_aff {.noInit.}: array[VerkleDomain, EC_P_Aff]
  for i in 0 ..< Cs.len:
    Csnp_aff[i].affine(Csnp[i])

  var msmScalars_big {.noInit.}: array[VerkleDomain, matchingOrderBigInt(Banderwagon)]

  for i in 0 ..< VerkleDomain:
    msmScalars_big[i] = msmScalars[i].toBig()
  
  E.multiScalarMul_reference_vartime(msmScalars_big, Csnp_aff)

  transcript.pointAppend(asBytes"E", E)

  var EMinusD {.noInit.} : EC_P
  EMinusD.diff(E, multiProof.D)

  var got {.noInit.}: EC_P
  res = ipaSettings.checkIPAProof(transcript, got, EMinusD, multiProof.IPAprv, t_fr, g2t)
  if res == false:
    return res

  return res

# ############################################################
#
#                 Multiproof Serializer
#
# ############################################################

func serializeVerkleMultiproof* (dst: var VerkleMultiproofSerialized, src: var MultiProof) : bool =
  ##
  ## Multiproofs in Verkle have a format of 
  ## 
  ## 1) The queried Base Field where the Vector Commitment `opening` is created
  ## Consider this as the equivalent to the `Merkle Path` in usual Merkle Trees.
  ## 
  ## 2) The entire IPAProof which is exactly a 576 byte array, go through `serializeIPAProof` for the breakdown
  ## 
  ## The format of serialization is as:
  ## 
  ## Query Point (32 - byte array) .... IPAProof (544 - byte array) = 32 + 544 = 576 elements in the byte array
  ## 
  var res = false
  var ipa_bytes {.noInit.} : array[544, byte]
  var d_bytes {.noInit.} : array[32, byte]

  let stat = ipa_bytes.serializeVerkleIPAProof(src.IPAprv)
  doAssert stat == true, "IPA Serialization failed"

  let stat2 = d_bytes.serialize(src.D)
  doAssert stat2 == cttCodecEcc_Success, "Query point serialization failed"

  var idx : int = 0

  for i in 0 ..< 32:
    dst[idx] = d_bytes[i]
    idx = idx + 1

  discard d_bytes

  for i in 0 ..< 544:
    dst[idx] = ipa_bytes[i]
    idx = idx + 1

  discard ipa_bytes

  res = true
  return res

# ############################################################
#
#                 Multiproof Deserializer
#
# ############################################################
  
func deserializeVerkleMultiproof* (dst: var MultiProof, src: var VerkleMultiproofSerialized) :  bool =
  ##
  ## Multiproofs in Verkle have a format of 
  ## 
  ## 1) The queried Base Field where the Vector Commitment `opening` is created
  ## Consider this as the equivalent to the `Merkle Path` in usual Merkle Trees.
  ## 
  ## 2) The entire IPAProof which is exactly a 576 byte array, go through `serializeIPAProof` for the breakdown
  ## 
  ## The format of serialization is as:
  ## 
  ## Query Point (32 - byte array) .... IPAProof (544 - byte array) = 32 + 544 = 576 elements in the byte array
  ## 
  var res = false
  var ipa_bytes {.noInit.} : array[544, byte]
  var d_bytes {.noInit.} : array[32, byte]

  var idx : int = 0

  for i in 0 ..< 32:
    d_bytes[i] = src[idx]
    idx = idx + 1

  for i in 0 ..< 544:
    ipa_bytes[i] = src[idx]
    idx = idx + 1

  var ipa_prv {.noInit.} : MultiProof.IPAprv
  let stat1 = ipa_prv.deserializeVerkleIPAProof(ipa_bytes)
  doAssert stat1 == true, "IPA Deserialization Failure!"

  dst.IPAprv = ipa_prv
  discard ipa_prv

  var d_fp {.noInit.} : MultiProof.D
  let stat2 = d_fp.deserialize(d_bytes)
  doAssert stat2 == cttCodecEcc_Success, "Query Point Deserialization Failure!"

  dst.D = d_fp
  discard d_fp

  res = true
  return res<|MERGE_RESOLUTION|>--- conflicted
+++ resolved
@@ -31,16 +31,6 @@
 #
 # ############################################################
 
-<<<<<<< HEAD
-# The multiproof is a multi-proving system for several polynomials in the evaluation form
-
-# Converts the const VERKLE_DOMAIN 256 to Fr[Banderwagon]
-func domainToFrElem* (res: var Fr, inp: uint8)=
-    var x {.noInit.} : Fr
-    x.fromInt(int(inp))
-    res = x
-=======
->>>>>>> 976c8bb2
 
 func domainToFrElem*(res: var Fr, inp: matchingOrderBigInt(Banderwagon))=
   var x {.noInit.} : Fr[Banderwagon]
